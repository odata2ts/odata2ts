--- conflicted
+++ resolved
@@ -21,12 +21,8 @@
     "@odata2ts/odata-service": "^0.13.5"
   },
   "devDependencies": {
-<<<<<<< HEAD
+    "@odata2ts/odata2ts": "^0.19.0",
     "@odata2ts/jquery-odata-client": "0.0.0",
-    "@odata2ts/odata2ts": "^0.18.3",
-=======
-    "@odata2ts/odata2ts": "^0.19.0",
->>>>>>> 831fe071
     "@types/jest": "^27.4.1",
     "@types/jquery": "^3.5.16",
     "@types/jsdom": "^21.1.0",
