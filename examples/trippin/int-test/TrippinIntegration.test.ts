--- conflicted
+++ resolved
@@ -1,11 +1,4 @@
-<<<<<<< HEAD
-// import { AxiosODataClient, AxiosODataClientError } from "@odata2ts/axios-odata-client";
-import { JQueryODataClient, JQueryODataClientError } from "@odata2ts/jquery-odata-client";
-import jQuery from "jquery";
-import { JSDOM } from "jsdom";
-=======
-import { AxiosODataClient, RequestError } from "@odata2ts/axios-odata-client";
->>>>>>> 795a04c4
+import { AxiosODataClient, AxiosODataClientError } from "@odata2ts/axios-odata-client";
 
 import { FeatureModel, PersonGenderModel, PersonModel } from "../build/trippin/TrippinModel";
 import { PersonIdModel } from "../build/trippin/TrippinModel";
@@ -88,12 +81,12 @@
   });
 
   test("fail to get unknown person", async () => {
-    const jQueryClientMsgPrefix = "Server responded with error: ";
-    const jQueryFailMsg = "The request resource is not found.";
+    const axiosClientMsgPrefix = "Server responded with error: ";
+    const axiosFailMsg = "The request resource is not found.";
 
     await expect(() => testService.navToPeople().get("XXX").query()).rejects.toThrow(
-      jQueryClientMsgPrefix + jQueryFailMsg
-    );
+      axiosFailMsg
+		)
 
     // again, but now inspect error in detail
     try {
@@ -101,17 +94,18 @@
       // we expect an error and no success
       expect(1).toBe(2);
     } catch (error) {
-      const e = error as JQueryODataClientError;
+      const e = error as AxiosODataClientError;
       expect(e.name).toBe("JQueryODataClientError");
-      expect(e.message).toBe(jQueryClientMsgPrefix + jQueryFailMsg);
+      expect(e.message).toBe(axiosClientMsgPrefix + axiosFailMsg);
       expect(e.cause).toBeDefined();
       expect(e.status).toBe(404);
-      const jqXHR = e.cause;
-      expect(jqXHR?.status).toBe(404);
-      expect(jqXHR?.responseJSON).toStrictEqual({
+      const axiosError = e.cause;
+			expect(axiosError?.response).toBeDefined();
+      expect(axiosError?.response?.status).toBe(404);
+      expect(axiosError?.response?.data).toStrictEqual({
         error: {
           code: "",
-          message: jQueryFailMsg,
+          message: { lang: "en-US", value: axiosFailMsg },
         },
       });
     }
