{
  "name": "@odata2ts/example-main",
  "version": "0.8.14",
  "private": true,
  "description": "Main odata2ts configuration examples also serving for integration tests",
  "repository": "git@github.com:odata2ts/odata2ts.git",
  "license": "MIT",
  "author": "texttechne",
  "type": "module",
  "scripts": {
    "build": "yarn clean && yarn generate",
    "clean": "rimraf build",
    "generate": "odata2ts",
    "int-test": "vitest run int-test/**",
    "test": "tsc && vitest run test/**"
  },
  "dependencies": {
    "@odata2ts/converter-big-number": "^0.2.1",
    "@odata2ts/converter-common": "^0.3.1",
    "@odata2ts/converter-luxon": "^0.2.1",
    "@odata2ts/converter-v2-to-v4": "^0.5.1",
    "@odata2ts/http-client-axios": "^0.11.1",
    "@odata2ts/odata-service": "^0.19.3",
    "axios": "^1.7.3",
    "bignumber.js": "^9.1.2",
    "luxon": "^3.5.0"
  },
  "devDependencies": {
<<<<<<< HEAD
    "@odata2ts/odata2ts": "^0.36.2",
=======
    "@odata2ts/odata2ts": "^0.36.3",
    "@types/jest": "^29.5.2",
>>>>>>> 8a0ef941
    "@types/luxon": "^3.4.2",
    "rimraf": "^5.0.1",
    "typescript": "^5.1.3",
    "vitest": "^2.0.5"
  },
  "publishConfig": {
    "access": "public"
  },
  "readme": "README.md"
}<|MERGE_RESOLUTION|>--- conflicted
+++ resolved
@@ -26,16 +26,10 @@
     "luxon": "^3.5.0"
   },
   "devDependencies": {
-<<<<<<< HEAD
-    "@odata2ts/odata2ts": "^0.36.2",
-=======
     "@odata2ts/odata2ts": "^0.36.3",
-    "@types/jest": "^29.5.2",
->>>>>>> 8a0ef941
     "@types/luxon": "^3.4.2",
     "rimraf": "^5.0.1",
-    "typescript": "^5.1.3",
-    "vitest": "^2.0.5"
+    "typescript": "^5.1.3"
   },
   "publishConfig": {
     "access": "public"
