--- conflicted
+++ resolved
@@ -66,27 +66,15 @@
   },
   "devDependencies": {
     "@odata2ts/converter-v2-to-v4": "^0.5.1",
-<<<<<<< HEAD
-    "@odata2ts/odata-query-objects": "^0.23.1",
-    "@odata2ts/odata-service": "^0.19.3",
-    "@odata2ts/test-converters": "^0.3.1",
+    "@odata2ts/odata-query-objects": "^0.24.0",
+    "@odata2ts/odata-service": "^0.20.0",
+    "@odata2ts/test-converters": "^0.4.0",
     "@types/node": "^22.4.0"
   },
   "peerDependencies": {
-    "@odata2ts/odata-query-objects": "^0.23.1",
-    "@odata2ts/odata-service": "^0.19.3",
-    "typescript": ">= 4"
-=======
     "@odata2ts/odata-query-objects": "^0.24.0",
     "@odata2ts/odata-service": "^0.20.0",
-    "@odata2ts/test-converters": "^0.4.0",
-    "@types/node": "^22.4.0",
-    "typescript": "5.1.3"
-  },
-  "peerDependencies": {
-    "@odata2ts/odata-query-objects": "^0.24.0",
-    "@odata2ts/odata-service": "^0.20.0"
->>>>>>> 4d68f9e9
+    "typescript": ">= 4"
   },
   "publishConfig": {
     "access": "public"
