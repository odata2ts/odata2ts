--- conflicted
+++ resolved
@@ -1,13 +1,9 @@
 {
   "name": "@odata2ts/odata2ts",
-<<<<<<< HEAD
-  "version": "0.36.2",
-=======
   "version": "0.36.3",
   "publishConfig": {
     "access": "public"
   },
->>>>>>> 8a0ef941
   "description": "Flexible generator to produce various TypeScript artefacts (from simple model interfaces to complete odata clients) from OData metadata files",
   "keywords": [
     "odata2ts",
@@ -42,7 +38,7 @@
     "clean": "rimraf lib build",
     "clean-v2": "rimraf build/v2",
     "clean-v4": "rimraf build/v4",
-    "compile": "ytsc -p tsconfig.compile.json",
+    "compile": "tsc -p tsconfig.compile.json",
     "dev": "yarn generate trippin odata",
     "generate": "ts-node --esm --cwd-mode src/run-cli.ts",
     "int-test": "yarn clean && vitest run int-test/**",
