--- conflicted
+++ resolved
@@ -30,15 +30,7 @@
   private operationTypes: { [binding: string]: Array<OperationType> } = {};
   private container: EntityContainerModel = { entitySets: {}, singletons: {}, functions: {}, actions: {} };
 
-<<<<<<< HEAD
-  constructor(private version: ODataVersion, private serviceName: string) {
-=======
-  // imports of custom dataTypes which are represented at strings,
-  // e.g. DateString, GuidString, etc.
-  private primitiveTypeImports: Set<string> = new Set();
-
   constructor(private version: ODataVersion, private serviceName: string, overridingServiceName?: string) {
->>>>>>> 27fb15d7
     this.servicePrefix = serviceName + ".";
 
     const name = pascalCase(overridingServiceName || serviceName);
