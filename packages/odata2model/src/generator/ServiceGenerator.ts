--- conflicted
+++ resolved
@@ -253,7 +253,6 @@
     });
   }
 
-<<<<<<< HEAD
   private async generateEntityCollectionService(
     model: ModelType,
     serviceName: string,
@@ -264,6 +263,7 @@
 
     importContainer.addFromService(entitySetServiceType);
 
+    const collectionOperations = this.dataModel.getOperationTypeByBinding(`Collection(${model.name})`);
     const isSingleKey = model.keys.length === 1;
     const exactKeyType = `{ ${model.keys.map((k) => `${k.odataName}: ${this.sanitizeType(k.type)}`).join(", ")} }`;
     const keyType = `${isSingleKey ? this.sanitizeType(model.keys[0].type) + " | " : ""}${exactKeyType}`;
@@ -288,6 +288,7 @@
           statements: [`super(client, path, ${firstCharLowerCase(model.qName)}, ${serviceName}, ${keySpec});`],
         },
       ],
+      methods: [...this.generateBoundOperations(collectionOperations, importContainer)],
     });
   }
 
@@ -312,91 +313,6 @@
       const serviceName = this.getServiceName(model.name);
       const serviceFile = await this.project.createServiceFile(serviceName);
       const importContainer = new ImportContainer(this.dataModel);
-=======
-            importContainer.addFromService(collectionServiceType);
-            importContainer.addFromQObject(prop.qObject, firstCharLowerCase(prop.qObject));
-            if (isEnum) {
-              importContainer.addGeneratedModel(prop.type);
-              importContainer.addFromQObject("EnumCollection");
-            } else {
-              importContainer.addFromQObject(type);
-            }
-
-            return {
-              scope: Scope.Private,
-              name: "_" + prop.name,
-              type: `${collectionType}`,
-              hasQuestionToken: true,
-            };
-          }),
-        ],
-        getAccessors: [
-          ...modelProps.map((prop) => {
-            const modelType = this.dataModel.getModel(prop.type);
-            const isCollection = prop.isCollection && modelType.modelType === ModelTypes.ComplexType;
-            const type = isCollection
-              ? `${collectionServiceType}<${modelType.name}, ${modelType.qName}>`
-              : this.getServiceNameForProp(prop);
-
-            return {
-              scope: Scope.Public,
-              name: prop.name,
-              returnType: type,
-              statements: [
-                `if(!this._${prop.name}) {`,
-                // prettier-ignore
-                `  this._${prop.name} = new ${type}(this.client, this.path + "/${prop.odataName}"${isCollection ? `, ${firstCharLowerCase(modelType.qName)}`: ""})`,
-                "}",
-                `return this._${prop.name}`,
-              ],
-            } as GetAccessorDeclarationStructure;
-          }),
-          ...primColProps.map((prop) => {
-            return {
-              scope: Scope.Public,
-              name: prop.name,
-              statements: [
-                `if(!this._${prop.name}) {`,
-                // prettier-ignore
-                `  this._${prop.name} = new ${collectionServiceType}(this.client, this.path + "/${prop.odataName}", ${firstCharLowerCase(prop.qObject!)})`,
-                "}",
-                `return this._${prop.name}`,
-              ],
-            } as GetAccessorDeclarationStructure;
-          }),
-        ],
-        methods: [...this.generateBoundOperations(operations, importContainer)],
-      });
-
-      // now the entity collection service
-      if (model.modelType === ModelTypes.EntityType) {
-        importContainer.addFromService(entitySetServiceType);
-
-        const collectionOperations = this.dataModel.getOperationTypeByBinding(`Collection(${model.name})`);
-        const isSingleKey = model.keys.length === 1;
-        const exactKeyType = `{ ${model.keys.map((k) => `${k.odataName}: ${this.sanitizeType(k.type)}`).join(", ")} }`;
-        const keyType = `${isSingleKey ? this.sanitizeType(model.keys[0].type) + " | " : ""}${exactKeyType}`;
-        const keySpec = this.createKeySpec(model.keys);
-
-        model.keys.forEach((keyProp) => this.addTypeForProp(importContainer, keyProp));
-
-        serviceFile.addClass({
-          isExported: true,
-          name: this.getCollectionServiceName(model.name),
-          extends: entitySetServiceType + `<${model.name}, ${model.qName}, ${keyType}, ${serviceName}>`,
-          ctors: [
-            {
-              parameters: [
-                { name: "client", type: "ODataClient" },
-                { name: "path", type: "string" },
-              ],
-              statements: [`super(client, path, ${firstCharLowerCase(model.qName)}, ${serviceName}, ${keySpec});`],
-            },
-          ],
-          methods: [...this.generateBoundOperations(collectionOperations, importContainer)],
-        });
-      }
->>>>>>> 27fb15d7
 
       // entity type service
       await this.generateModelService(model, serviceName, serviceFile, importContainer);
