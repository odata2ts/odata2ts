export interface Book {
<<<<<<< HEAD
  id: string;
}

export interface EditableBook extends Pick<Book, "id"> {}
=======
  id: number;
}
>>>>>>> 27fb15d7
<|MERGE_RESOLUTION|>--- conflicted
+++ resolved
@@ -1,10 +1,5 @@
 export interface Book {
-<<<<<<< HEAD
-  id: string;
+  id: number;
 }
 
-export interface EditableBook extends Pick<Book, "id"> {}
-=======
-  id: number;
-}
->>>>>>> 27fb15d7
+export interface EditableBook extends Pick<Book, "id"> {}