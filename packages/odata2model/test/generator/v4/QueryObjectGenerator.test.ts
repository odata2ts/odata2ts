import { ODataTypesV4, ODataVersions } from "@odata2ts/odata-core";

import { digest } from "../../../src/data-model/DataModelDigestionV4";
import { DigestionOptions } from "../../../src/FactoryFunctionModel";
import { generateQueryObjects } from "../../../src/generator";
import { ODataModelBuilderV4 } from "../../data-model/builder/v4/ODataModelBuilderV4";
import {
  EntityBasedGeneratorFunctionWithoutVersion,
  FixtureComparatorHelper,
  createHelper,
} from "../comparator/FixtureComparatorHelper";
import { SERVICE_NAME } from "../v2/EntityBasedGenerationTests";
import { ENTITY_NAME, createEntityBasedGenerationTests } from "./EntityBasedGenerationTests";

describe("Query Object Generator Tests V4", () => {
  const TEST_SUITE_NAME = "Query Object Generator";
  const FIXTURE_BASE_PATH = "generator/qobject";

  const GENERATE: EntityBasedGeneratorFunctionWithoutVersion = (dataModel, sourceFile, options, namingHelper) => {
    return generateQueryObjects(dataModel, sourceFile, ODataVersions.V4, options, namingHelper);
  };

  let odataBuilder: ODataModelBuilderV4;
  let fixtureComparatorHelper: FixtureComparatorHelper;

  createEntityBasedGenerationTests(TEST_SUITE_NAME, FIXTURE_BASE_PATH, GENERATE);

  async function generateAndCompare(id: string, fixturePath: string, genOptions?: Partial<DigestionOptions>) {
    await fixtureComparatorHelper.generateAndCompare(id, fixturePath, odataBuilder.getSchema(), genOptions);
  }

  beforeAll(async () => {
    fixtureComparatorHelper = await createHelper(FIXTURE_BASE_PATH, digest, GENERATE);
  });

  beforeEach(() => {
    odataBuilder = new ODataModelBuilderV4(SERVICE_NAME);
  });

  test(`${TEST_SUITE_NAME}: min QFunction`, async () => {
    // given a simple function
    odataBuilder.addFunction("MinFunction", ODataTypesV4.String, false, (builder) =>
      builder.addParam("test", ODataTypesV4.String, false).addParam("optTest", ODataTypesV4.String, true)
    );

    // when generating model
    // then match fixture text
    await generateAndCompare("minFunction", "function-min.ts");
  });

  test(`${TEST_SUITE_NAME}: max QFunction`, async () => {
    // given a function
    odataBuilder.addFunction("MAX_FUNCTION", ODataTypesV4.String, false, (builder) =>
      builder
        .addParam("TEST_STRING", ODataTypesV4.String, false)
        .addParam("testNumber", ODataTypesV4.Int32, false)
        .addParam("testBoolean", ODataTypesV4.Boolean, false)
        .addParam("testGuid", ODataTypesV4.Guid, false)
        .addParam("testTime", ODataTypesV4.TimeOfDay, false)
        .addParam("testDate", ODataTypesV4.Date, false)
        .addParam("testDateTimeOffset", ODataTypesV4.DateTimeOffset, false)
    );

    // when generating model
    // then match fixture text
    await generateAndCompare("maxFunction", "function-max.ts", {
      converters: [{ module: "@odata2ts/test-converters", use: ["booleanToNumberConverter"] }],
    });
  });

  test(`${TEST_SUITE_NAME}: bound QFunction`, async () => {
    // given one minimal model with bound function
    odataBuilder
      .addEntityType(ENTITY_NAME, undefined, (builder) => builder.addKeyProp("id", ODataTypesV4.Boolean))
      .addFunction("MinFunction", ODataTypesV4.String, true, (builder) =>
        builder
          .addParam("book", `${SERVICE_NAME}.Book`)
          .addParam("test", ODataTypesV4.String, false)
          .addParam("optTest", ODataTypesV4.Boolean, true)
      );

    // when generating model
    // then match fixture text
    await generateAndCompare("boundFunc", "function-bound.ts", {
      converters: [{ module: "@odata2ts/test-converters", use: ["booleanToNumberConverter"] }],
    });
  });

  test(`${TEST_SUITE_NAME}: min QAction`, async () => {
    // given a simple function
<<<<<<< HEAD
    odataBuilder.addAction("MinAction", ODataTypesV4.String, false, (builder) =>
      builder.addParam("test", ODataTypesV4.String, false).addParam("opt_Test", ODataTypesV4.String, true)
=======
    odataBuilder.addAction("MinAction", ODataTypesV4.Boolean, false, (builder) =>
      builder.addParam("test", ODataTypesV4.String, false).addParam("optTest", ODataTypesV4.String, true)
>>>>>>> ffd13a81
    );

    // when generating model
    // then match fixture text
    await generateAndCompare("minAction", "action-min.ts", {
      converters: [{ module: "@odata2ts/test-converters", use: ["booleanToNumberConverter"] }],
    });
  });

  test(`${TEST_SUITE_NAME}: QAction with converter`, async () => {
    // given a simple function
    odataBuilder
      .addEntityType("Person", undefined, (builder) => builder.addKeyProp("id", ODataTypesV4.String))
      .addAction("ActionWithConverter", `${SERVICE_NAME}.Person`, false, (builder) =>
        builder.addParam("test", ODataTypesV4.String, false)
      );

    // when generating model
    // then match fixture text
    await generateAndCompare("actionWithConverter", "action-converter.ts", {
      converters: [{ module: "@odata2ts/test-converters", use: ["stringToPrefixModelConverter"] }],
    });
  });
});<|MERGE_RESOLUTION|>--- conflicted
+++ resolved
@@ -88,13 +88,8 @@
 
   test(`${TEST_SUITE_NAME}: min QAction`, async () => {
     // given a simple function
-<<<<<<< HEAD
-    odataBuilder.addAction("MinAction", ODataTypesV4.String, false, (builder) =>
-      builder.addParam("test", ODataTypesV4.String, false).addParam("opt_Test", ODataTypesV4.String, true)
-=======
     odataBuilder.addAction("MinAction", ODataTypesV4.Boolean, false, (builder) =>
       builder.addParam("test", ODataTypesV4.String, false).addParam("optTest", ODataTypesV4.String, true)
->>>>>>> ffd13a81
     );
 
     // when generating model
