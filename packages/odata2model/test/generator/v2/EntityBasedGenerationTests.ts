--- conflicted
+++ resolved
@@ -133,13 +133,8 @@
   test(`${testSuiteName}: entity relationships`, async () => {
     // given one minimal model
     odataBuilder
-<<<<<<< HEAD
       .addEntityType("Author", undefined, (builder) =>
-        builder.addKeyProp("id", ODataTypesV3.Guid).addProp("name", ODataTypesV3.Boolean, true)
-=======
-      .addEntityType("author", undefined, (builder) =>
-        builder.addKeyProp("id", ODataTypesV3.Int32).addProp("name", ODataTypesV3.Boolean, false)
->>>>>>> 27fb15d7
+        builder.addKeyProp("id", ODataTypesV3.Int32).addProp("name", ODataTypesV3.Boolean, true)
       )
       .addEntityType(ENTITY_NAME, undefined, (builder) =>
         builder
