import { qLocation, qPerson } from "../../build/v4/trippin/QTrippin";
import {
  EditableLocationModel,
  EditablePersonModel,
  FeatureModel,
  PersonGenderModel,
  PersonIdModel,
} from "../../build/v4/trippin/TrippinModel";
import { TrippinService } from "../../build/v4/trippin/TrippinService";
import { MockODataClient } from "../MockODataClient";

describe("Testing Generation of TrippinService", () => {
  const BASE_URL = "/test";
  const odataClient = new MockODataClient();

  const testService = new TrippinService(odataClient, BASE_URL);

  let editModel: EditablePersonModel;

  beforeEach(() => {
    editModel = {
<<<<<<< HEAD
      user: "williams",
      favoriteFeature: FeatureModel.Feature1,
      features: [],
      firstName: "Heinz",
      traditionalGenderCategories: PersonGenderModel.Unknown,
=======
      userName: "williams",
      favoriteFeature: FeatureModel.Feature1,
      features: [],
      firstName: "Heinz",
      gender: PersonGenderModel.Unknown,
>>>>>>> ffd13a81
    };
  });

  test("unbound function", async () => {
    await testService.getPersonWithMostFriendsFunction();
    expect(odataClient.lastUrl).toBe(`${BASE_URL}/GetPersonWithMostFriends()`);
  });

  test("unbound function with params", async () => {
    await testService.getNearestAirportFunction({ lat: 123, lon: 345 });
    expect(odataClient.lastUrl).toBe(`${BASE_URL}/GetNearestAirport(lat=123,lon=345)`);
  });

  test("unbound action", async () => {
    await testService.resetDataSourceAction();
    expect(odataClient.lastUrl).toBe(`${BASE_URL}/ResetDataSource`);
    expect(odataClient.lastData).toEqual({});
  });

  test("entitySet", async () => {
    const expected = `${BASE_URL}/People`;

    expect(testService.navToPeople().getPath()).toBe(expected);
    expect(JSON.stringify(testService.navToPeople().getQObject())).toEqual(JSON.stringify(qPerson));
    expect(testService.navToPeople().getKeySpec().length).toBe(1);
    expect(testService.navToPeople().getKeySpec()[0].getName()).toEqual("UserName");
  });

  test("entitySet: create", async () => {
    const expectedUrl = `${BASE_URL}/People`;

    await testService.navToPeople().create(editModel);

    expect(odataClient.lastOperation).toBe("POST");
    expect(odataClient.lastUrl).toBe(expectedUrl);
    expect(odataClient.lastData).toStrictEqual({
      UserName: "williams",
      FavoriteFeature: "Feature1",
      Features: [],
      FirstName: "Heinz",
      Gender: "Unknown",
    });
  });

  test("entitySet: get", async () => {
    const testId = "test";
    const expected = `${BASE_URL}/People('${testId}')`;

    const etService = testService.navToPeople().get(testId);

    expect(etService.getPath()).toBe(expected);
    expect(JSON.stringify(etService.getQObject())).toEqual(JSON.stringify(qPerson));
  });

  test("entitySet: get with complex id", async () => {
<<<<<<< HEAD
    const testId: PersonIdModel = { user: "williams" };
=======
    const testId: PersonIdModel = { userName: "williams" };
>>>>>>> ffd13a81
    const expected = `${BASE_URL}/People(UserName='williams')`;

    expect(testService.navToPeople().get(testId).getPath()).toBe(expected);
  });

  test("entityType: update", async () => {
    const id = "williams";
    const expectedUrl = `${BASE_URL}/People('${id}')`;
    const model: EditablePersonModel = {
<<<<<<< HEAD
      user: "williams",
      favoriteFeature: FeatureModel.Feature1,
      features: [],
      firstName: "Heinz",
      traditionalGenderCategories: PersonGenderModel.Unknown,
      age: 33,
    };

    await testService.getPeopleSrv().get(id).update(model);

    expect(odataClient.lastOperation).toBe("PUT");
    expect(odataClient.lastUrl).toBe(expectedUrl);
    expect(odataClient.lastData).toBe(model);
=======
      userName: "williams",
      favoriteFeature: FeatureModel.Feature1,
      features: [],
      firstName: "Heinz",
      gender: PersonGenderModel.Unknown,
      age: 33,
    };

    await testService.navToPeople().get(id).update(model);

    expect(odataClient.lastOperation).toBe("PUT");
    expect(odataClient.lastUrl).toBe(expectedUrl);
    expect(odataClient.lastData).toStrictEqual({
      UserName: "williams",
      FavoriteFeature: FeatureModel.Feature1,
      Features: [],
      FirstName: "Heinz",
      Gender: PersonGenderModel.Unknown,
      Age: 33,
    });
>>>>>>> ffd13a81
  });

  test("entityType: patch", async () => {
    const id = "williams";
    const expectedUrl = `${BASE_URL}/People('${id}')`;
    const model = {
      age: 44,
    };

    await testService.navToPeople().get(id).patch(model);

    expect(odataClient.lastOperation).toBe("PATCH");
    expect(odataClient.lastUrl).toBe(expectedUrl);
    expect(odataClient.lastData).toStrictEqual({ Age: 44 });
  });

  test("entityType: delete", async () => {
    const id = "williams";
    const expectedUrl = `${BASE_URL}/People('${id}')`;

    await testService.navToPeople().get(id).delete();

    expect(odataClient.lastOperation).toBe("DELETE");
    expect(odataClient.lastUrl).toBe(expectedUrl);
    expect(odataClient.lastData).toBe(undefined);
  });

  test("complex type", async () => {
    const complex = testService.navToPeople().get("tester").navToHomeAddress();

    expect(complex.getPath()).toBe(`${BASE_URL}/People('tester')/HomeAddress`);
    expect(JSON.stringify(complex.getQObject())).toEqual(JSON.stringify(qLocation));
  });

  test("complex type: query", async () => {
    await testService.navToPeople().get("tester").navToHomeAddress().query();

    expect(odataClient.lastUrl).toBe(`${BASE_URL}/People('tester')/HomeAddress`);
    expect(odataClient.lastOperation).toBe("GET");
    expect(odataClient.lastData).toBeUndefined();
  });

  test("complex type: update", async () => {
    const complex = testService.navToPeople().get("tester").navToHomeAddress();

    const model: EditableLocationModel = {
      address: "Test Address",
      city: { name: "Test City" },
    };
    await complex.update(model);

    expect(odataClient.lastOperation).toBe("PUT");
    expect(odataClient.lastUrl).toBe(`${BASE_URL}/People('tester')/HomeAddress`);
    expect(odataClient.lastData).toStrictEqual({
      Address: "Test Address",
      City: { Name: "Test City" },
    });
  });

  test("complex collection", async () => {
    const complex = testService.navToPeople().get("tester").navToAddressInfo();

    expect(complex.getPath()).toBe(`${BASE_URL}/People('tester')/AddressInfo`);
    expect(JSON.stringify(complex.getQObject())).toEqual(JSON.stringify(qLocation));
  });

  test("complex collection: query", async () => {
    await testService.navToPeople().get("tester").navToAddressInfo().query();

    expect(odataClient.lastUrl).toBe(`${BASE_URL}/People('tester')/AddressInfo`);
    expect(odataClient.lastOperation).toBe("GET");
    expect(odataClient.lastData).toBeUndefined();
  });

  test("complex collection: create", async () => {
    const model: EditableLocationModel = { address: "TestAdress" };
<<<<<<< HEAD
    await testService.getPeopleSrv().get("tester").getAddressInfoSrv().add(model);
=======
    await testService.navToPeople().get("tester").navToAddressInfo().add(model);
>>>>>>> ffd13a81

    expect(odataClient.lastUrl).toBe(`${BASE_URL}/People('tester')/AddressInfo`);
    expect(odataClient.lastOperation).toBe("POST");
    expect(odataClient.lastData).toStrictEqual({ Address: "TestAdress" });
  });

  test("complex collection: update", async () => {
    const models = [{ address: "TestAddress 1" }, { address: "test 2" }];
<<<<<<< HEAD
    await testService.getPeopleSrv().get("tester").getAddressInfoSrv().update(models);
=======
    await testService.navToPeople().get("tester").navToAddressInfo().update(models);
>>>>>>> ffd13a81

    expect(odataClient.lastUrl).toBe(`${BASE_URL}/People('tester')/AddressInfo`);
    expect(odataClient.lastOperation).toBe("PUT");
    expect(odataClient.lastData).toStrictEqual([{ Address: "TestAddress 1" }, { Address: "test 2" }]);
  });

  test("complex collection: delete", async () => {
    await testService.navToPeople().get("tester").navToAddressInfo().delete();

    expect(odataClient.lastUrl).toBe(`${BASE_URL}/People('tester')/AddressInfo`);
    expect(odataClient.lastOperation).toBe("DELETE");
    expect(odataClient.lastData).toBeUndefined();
  });

  test("navigation", async () => {
    const result = testService
      .navToPeople()
      .get("tester")
      .navToBestFriend()
      .navToBestFriend()
      .navToBestFriend()
      .navToHomeAddress()
      .navToCity();

    expect(result.getPath()).toBe(`${BASE_URL}/People('tester')/BestFriend/BestFriend/BestFriend/HomeAddress/City`);
  });

  test("singleton", async () => {
    const result = testService.navToMe();

    expect(result.getPath()).toBe(`${BASE_URL}/Me`);
    expect(JSON.stringify(result.getQObject())).toEqual(JSON.stringify(qPerson));
  });
});<|MERGE_RESOLUTION|>--- conflicted
+++ resolved
@@ -19,19 +19,11 @@
 
   beforeEach(() => {
     editModel = {
-<<<<<<< HEAD
       user: "williams",
       favoriteFeature: FeatureModel.Feature1,
       features: [],
       firstName: "Heinz",
       traditionalGenderCategories: PersonGenderModel.Unknown,
-=======
-      userName: "williams",
-      favoriteFeature: FeatureModel.Feature1,
-      features: [],
-      firstName: "Heinz",
-      gender: PersonGenderModel.Unknown,
->>>>>>> ffd13a81
     };
   });
 
@@ -87,11 +79,7 @@
   });
 
   test("entitySet: get with complex id", async () => {
-<<<<<<< HEAD
     const testId: PersonIdModel = { user: "williams" };
-=======
-    const testId: PersonIdModel = { userName: "williams" };
->>>>>>> ffd13a81
     const expected = `${BASE_URL}/People(UserName='williams')`;
 
     expect(testService.navToPeople().get(testId).getPath()).toBe(expected);
@@ -101,26 +89,11 @@
     const id = "williams";
     const expectedUrl = `${BASE_URL}/People('${id}')`;
     const model: EditablePersonModel = {
-<<<<<<< HEAD
       user: "williams",
       favoriteFeature: FeatureModel.Feature1,
       features: [],
       firstName: "Heinz",
       traditionalGenderCategories: PersonGenderModel.Unknown,
-      age: 33,
-    };
-
-    await testService.getPeopleSrv().get(id).update(model);
-
-    expect(odataClient.lastOperation).toBe("PUT");
-    expect(odataClient.lastUrl).toBe(expectedUrl);
-    expect(odataClient.lastData).toBe(model);
-=======
-      userName: "williams",
-      favoriteFeature: FeatureModel.Feature1,
-      features: [],
-      firstName: "Heinz",
-      gender: PersonGenderModel.Unknown,
       age: 33,
     };
 
@@ -135,8 +108,7 @@
       FirstName: "Heinz",
       Gender: PersonGenderModel.Unknown,
       Age: 33,
-    });
->>>>>>> ffd13a81
+    });;
   });
 
   test("entityType: patch", async () => {
@@ -213,11 +185,7 @@
 
   test("complex collection: create", async () => {
     const model: EditableLocationModel = { address: "TestAdress" };
-<<<<<<< HEAD
-    await testService.getPeopleSrv().get("tester").getAddressInfoSrv().add(model);
-=======
     await testService.navToPeople().get("tester").navToAddressInfo().add(model);
->>>>>>> ffd13a81
 
     expect(odataClient.lastUrl).toBe(`${BASE_URL}/People('tester')/AddressInfo`);
     expect(odataClient.lastOperation).toBe("POST");
@@ -226,11 +194,7 @@
 
   test("complex collection: update", async () => {
     const models = [{ address: "TestAddress 1" }, { address: "test 2" }];
-<<<<<<< HEAD
-    await testService.getPeopleSrv().get("tester").getAddressInfoSrv().update(models);
-=======
     await testService.navToPeople().get("tester").navToAddressInfo().update(models);
->>>>>>> ffd13a81
 
     expect(odataClient.lastUrl).toBe(`${BASE_URL}/People('tester')/AddressInfo`);
     expect(odataClient.lastOperation).toBe("PUT");
