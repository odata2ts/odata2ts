import { PersonIdModel } from "../../../build/v4/trippin/TrippinModel";
import { TrippinService } from "../../../build/v4/trippin/TrippinService";
import { TestODataClient } from "../../TestODataClient";

describe("Integration Testing of Service Generation", () => {
  const BASE_URL = "https://services.odata.org/TripPinRESTierService/(S(0i1abrnxnvfig05jk1s4yxpi))";
  const odataClient = new TestODataClient();

  const testService = new TrippinService(odataClient, BASE_URL);

<<<<<<< HEAD
  // skipped, because it breaks the session state
  test.skip("unbound action", async () => {
    const result = await testService.resetDataSource();
=======
  test.skip("unbound action", async () => {
    const result = await testService.resetDataSourceAction();
>>>>>>> ffd13a81
    expect(result.data).toBe("");
  });

  test("unbound function", async () => {
<<<<<<< HEAD
    const result = await testService.getPersonWithMostFriends();
=======
    const result = await testService.getPersonWithMostFriendsFunction();
>>>>>>> ffd13a81
    expect(result.data.firstName).toBe("Russell");
    expect(result.data.lastName).toBe("Whyte");
  });

  test("unbound function with params", async () => {
<<<<<<< HEAD
    const result = await testService.getNearestAirport({ lat: 123, lon: 345 });
=======
    const result = await testService.getNearestAirportFunction({ lat: 123, lon: 345 });
>>>>>>> ffd13a81
    expect(result.data.icaoCode).toBe("ZBAA");
  });

  test("entityType query", async () => {
    const result = await testService.navToPeople().get("russellwhyte").query();
    expect(result.status).toBe(200);
<<<<<<< HEAD
    expect(result.data).toMatchObject({
      firstName: "Russell",
      lastName: "Whyte",
    });
=======
    expect(result.data).toBeDefined();
    expect(result.data.firstName).toBe("Russell");
    expect(result.data.lastName).toBe("Whyte");
>>>>>>> ffd13a81
  });

  test("entitySet query", async () => {
    const result = await testService.navToPeople().query();
    expect(result.status).toBe(200);
    expect(result.data).toBeDefined();
    expect(result.data.value.length).toBe(20);
  });

  test("entitySet query people with any Feature 1", async () => {
    const result = await testService.navToPeople().query((builder, qPerson) => {
      return builder
        .count()
        .top(10)
        .select("firstName", "lastName")
        .filter(qPerson.trips.any((qTrip) => qTrip.budget.gt(2999)))
        .expanding("trips", (tBuilder) => tBuilder.select("description", "budget"));
    });
    expect(result.status).toBe(200);
    expect(result.data).toBeDefined();
    expect(result.data).toMatchObject({ "@odata.count": 4 });
    expect(result.data.value.length).toBe(4);
    expect(result.data.value).toStrictEqual([
      {
        firstName: "Ronald",
        lastName: "Mundy",
        trips: [
          {
            budget: 6000,
            description: "Gradution trip with friends",
          },
        ],
      },
      {
        firstName: "Russell",
        lastName: "Whyte",
        trips: [
          {
            budget: 3000,
            description: "Trip from San Francisco to New York City",
          },
          {
            budget: 2000,
            description: "Trip from Shanghai to Beijing",
          },
          {
            budget: 2650,
            description: "Happy honeymoon trip",
          },
        ],
      },
      {
        firstName: "Scott",
        lastName: "Ketchum",
        trips: [
          {
            budget: 5000,
            description: "Trip from San Francisco to New York City",
          },
          {
            budget: 11000,
            description: "Trip from Shanghai to Beijing",
          },
        ],
      },
      {
        firstName: "Willie",
        lastName: "Ashmore",
        trips: [
          {
            budget: 3800.5,
            description: "This is my first business trip",
          },
          {
            budget: 2000,
            description: "The trip is currently in plan.",
          },
        ],
      },
    ]);
  });

  test("collection of strings", async () => {
    const result = await testService.navToPeople().get("russellwhyte").navToAddressInfo().query();

    expect(result.status).toBe(200);
    expect(result.data).toBeDefined();
    expect(result.data.value.length).toBe(1);
    expect(result.data.value[0].address).toBe("187 Suffolk Ln.");
  });

  test("create key and parse key", async () => {
    const expectedSimple = "test@testing.de";
<<<<<<< HEAD
    const expectedComplex: PersonIdModel = { user: expectedSimple };
=======
    const expectedComplex: PersonIdModel = { userName: expectedSimple };
>>>>>>> ffd13a81

    // simple version
    let result = testService.navToPeople().createKey(expectedSimple);
    expect(result).toBe(`People('${expectedSimple}')`);
    expect(testService.navToPeople().parseKey(result)).toBe(expectedSimple);

    // complex version
    result = testService.navToPeople().createKey(expectedComplex);
    expect(result).toBe(`People(UserName='${expectedSimple}')`);
    expect(testService.navToPeople().parseKey(result)).toStrictEqual(expectedComplex);
  });
});<|MERGE_RESOLUTION|>--- conflicted
+++ resolved
@@ -3,54 +3,34 @@
 import { TestODataClient } from "../../TestODataClient";
 
 describe("Integration Testing of Service Generation", () => {
-  const BASE_URL = "https://services.odata.org/TripPinRESTierService/(S(0i1abrnxnvfig05jk1s4yxpi))";
+  const BASE_URL = "https://services.odata.org/TripPinRESTierService/(S(sivik5crfo3qvprrreziudlp))";
   const odataClient = new TestODataClient();
 
   const testService = new TrippinService(odataClient, BASE_URL);
 
-<<<<<<< HEAD
   // skipped, because it breaks the session state
   test.skip("unbound action", async () => {
-    const result = await testService.resetDataSource();
-=======
-  test.skip("unbound action", async () => {
     const result = await testService.resetDataSourceAction();
->>>>>>> ffd13a81
     expect(result.data).toBe("");
   });
 
   test("unbound function", async () => {
-<<<<<<< HEAD
-    const result = await testService.getPersonWithMostFriends();
-=======
     const result = await testService.getPersonWithMostFriendsFunction();
->>>>>>> ffd13a81
     expect(result.data.firstName).toBe("Russell");
     expect(result.data.lastName).toBe("Whyte");
   });
 
   test("unbound function with params", async () => {
-<<<<<<< HEAD
-    const result = await testService.getNearestAirport({ lat: 123, lon: 345 });
-=======
     const result = await testService.getNearestAirportFunction({ lat: 123, lon: 345 });
->>>>>>> ffd13a81
     expect(result.data.icaoCode).toBe("ZBAA");
   });
 
   test("entityType query", async () => {
     const result = await testService.navToPeople().get("russellwhyte").query();
     expect(result.status).toBe(200);
-<<<<<<< HEAD
-    expect(result.data).toMatchObject({
-      firstName: "Russell",
-      lastName: "Whyte",
-    });
-=======
     expect(result.data).toBeDefined();
     expect(result.data.firstName).toBe("Russell");
     expect(result.data.lastName).toBe("Whyte");
->>>>>>> ffd13a81
   });
 
   test("entitySet query", async () => {
@@ -144,11 +124,7 @@
 
   test("create key and parse key", async () => {
     const expectedSimple = "test@testing.de";
-<<<<<<< HEAD
     const expectedComplex: PersonIdModel = { user: expectedSimple };
-=======
-    const expectedComplex: PersonIdModel = { userName: expectedSimple };
->>>>>>> ffd13a81
 
     // simple version
     let result = testService.navToPeople().createKey(expectedSimple);
